--- conflicted
+++ resolved
@@ -44,12 +44,9 @@
   start              Start the edge worker (default)
   check-tokens       Check the status of all Linear tokens
   refresh-token      Refresh a specific Linear token
-<<<<<<< HEAD
   add-repository     Add a new repository configuration
-=======
   billing            Open Stripe billing portal (Pro plan only)
   set-customer-id    Set your Stripe customer ID
->>>>>>> 1e8d090d
 
 Options:
   --version          Show version number
@@ -1525,7 +1522,6 @@
 	rl.close();
 }
 
-<<<<<<< HEAD
 // Command: add-repository
 async function addRepositoryCommand() {
   const app = new EdgeApp()
@@ -1591,7 +1587,8 @@
     console.error('\n❌ Failed to add repository:', error)
     throw error
   }
-=======
+}
+
 // Command: set-customer-id
 async function setCustomerIdCommand() {
 	const app = new EdgeApp();
@@ -1689,7 +1686,6 @@
 		console.log("Customer ID:", config.stripeCustomerId);
 		process.exit(1);
 	}
->>>>>>> 1e8d090d
 }
 
 // Parse command
@@ -1710,7 +1706,6 @@
 			process.exit(1);
 		});
 		break;
-<<<<<<< HEAD
     
   case "add-repository":
     addRepositoryCommand().catch(error => {
@@ -1718,9 +1713,6 @@
       process.exit(1)
     })
     break;
-    
-  case "start":
-=======
 
 	case "billing":
 		billingCommand().catch((error) => {
@@ -1735,7 +1727,7 @@
 			process.exit(1);
 		});
 		break;
->>>>>>> 1e8d090d
+
 	default: {
 		// Create and start the app
 		const app = new EdgeApp();
